--- conflicted
+++ resolved
@@ -13,11 +13,7 @@
 - [psgs](https://github.com/psgs/) - Developer and Training Manager
 - [Clank](https://github.com/RedefinedClank/) - Wiki Contributor
 
-<<<<<<< HEAD
-Want to help develop Minetweak? Pull requests are welcome! We'd love to have you help.
-=======
 Want to help develop MineTweak? Pull requests are welcome! We'd love to have your help!
->>>>>>> 60b19069
 
 **More Information**
 
