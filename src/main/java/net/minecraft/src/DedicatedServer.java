--- conflicted
+++ resolved
@@ -40,11 +40,7 @@
         this.logInfo("Starting minecraft server version 1.6.1");
 
         if (Runtime.getRuntime().maxMemory() / 1024L / 1024L < 512L) {
-<<<<<<< HEAD
-            this.getLogAgent().logWarning("To start the server with more ram, launch it as \"java -Xmx1024M -Xms1024M -jar minecraft_server.jar\"");
-=======
             this.getLogAgent().logInfo("To start the server with more ram, launch it as \"java -Xmx1024M -Xms1024M -jar minecraft_server.jar\"");
->>>>>>> f1a4cb08
         }
 
         this.logInfo("Loading properties");
@@ -86,15 +82,9 @@
         try {
             this.networkThread = new DedicatedServerListenThread(this, var3, this.getServerPort());
         } catch (IOException var16) {
-<<<<<<< HEAD
-            this.getLogAgent().logWarning("**** FAILED TO BIND TO PORT!");
-            this.getLogAgent().logWarningFormatted("The exception was: {0}", new Object[]{var16.toString()});
-            this.getLogAgent().logWarning("Perhaps a server is already running on that port?");
-=======
             this.getLogAgent().logSevere("**** FAILED TO BIND TO PORT!");
-            this.getLogAgent().logWarningFormatted("The exception was: {0}", new Object[]{var16.toString()});
+            this.getLogAgent().logWarningFormatted("The exception was: {0}", var16.toString());
             this.getLogAgent().logSevere("Perhaps a server is already running on that port?");
->>>>>>> f1a4cb08
             return false;
         }
 
