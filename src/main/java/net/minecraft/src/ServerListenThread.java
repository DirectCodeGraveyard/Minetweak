package net.minecraft.src;

import java.io.IOException;
import java.net.InetAddress;
import java.net.ServerSocket;
import java.net.Socket;
import java.util.ArrayList;
import java.util.Collections;
import java.util.HashMap;
import java.util.List;

@SuppressWarnings({"FieldCanBeLocal", "UnusedDeclaration"})
public class ServerListenThread extends Thread {
    private final List<NetLoginHandler> pendingConnections = Collections.synchronizedList(new ArrayList<NetLoginHandler>());

    /**
     * This map stores a list of InetAddresses and the last time which they connected at
     */
    private final HashMap recentConnections = new HashMap();
    private int connectionCounter;
    private final ServerSocket myServerSocket;
    private NetworkListenThread myNetworkListenThread;
    private final InetAddress myServerAddress;
    private final int myPort;

    public ServerListenThread(NetworkListenThread par1NetworkListenThread, InetAddress par2InetAddress, int par3) throws IOException {
        super("Listen thread");
        this.myNetworkListenThread = par1NetworkListenThread;
        this.myPort = par3;
        this.myServerSocket = new ServerSocket(par3, 0, par2InetAddress);
        this.myServerAddress = par2InetAddress == null ? this.myServerSocket.getInetAddress() : par2InetAddress;
        this.myServerSocket.setPerformancePreferences(0, 2, 1);
    }

    public void processPendingConnections() {

        synchronized (this.pendingConnections) {
            for (int var2 = 0; var2 < this.pendingConnections.size(); ++var2) {
                NetLoginHandler var3 = this.pendingConnections.get(var2);

                try {
                    var3.tryLogin();
                } catch (Exception var6) {
                    var3.kickUser("Internal server error");
                    this.myNetworkListenThread.getServer().getLogAgent().logWarningException("Failed to handle packet for " + var3.getUsernameAndAddress() + ": " + var6, var6);
                }

                if (var3.finishedProcessing) {
                    this.pendingConnections.remove(var2--);
                }

                var3.myTCPConnection.wakeThreads();
            }
        }
    }

    public void run() {
        while (this.myNetworkListenThread.isListening) {
            try {
                Socket var1 = this.myServerSocket.accept();
                NetLoginHandler var2 = new NetLoginHandler(this.myNetworkListenThread.getServer(), var1, "Connection #" + this.connectionCounter++);
                this.addPendingConnection(var2);
            } catch (IOException var3) {
                if (!var3.getMessage().equals("Socket closed")) {
                    var3.printStackTrace();
                }
            }
        }

<<<<<<< HEAD
        this.myNetworkListenThread.getServer().logInfo("Closing listening thread");
=======
        this.myNetworkListenThread.getServer().getLogAgent().logInfo("Closing listening thread");
>>>>>>> 9462bbb5
    }

    private void addPendingConnection(NetLoginHandler par1NetLoginHandler) {
        if (par1NetLoginHandler == null) {
            throw new IllegalArgumentException("Got null pending connection!");
        } else {

            synchronized (this.pendingConnections) {
                this.pendingConnections.add(par1NetLoginHandler);
            }
        }
    }

    public void func_71769_a(InetAddress par1InetAddress) {
        if (par1InetAddress != null) {
            HashMap var2 = this.recentConnections;

            synchronized (this.recentConnections) {
                this.recentConnections.remove(par1InetAddress);
            }
        }
    }

    public void func_71768_b() {
        try {
            this.myServerSocket.close();
        } catch (Throwable ignored) {

        }
    }
}<|MERGE_RESOLUTION|>--- conflicted
+++ resolved
@@ -67,11 +67,7 @@
             }
         }
 
-<<<<<<< HEAD
-        this.myNetworkListenThread.getServer().logInfo("Closing listening thread");
-=======
-        this.myNetworkListenThread.getServer().getLogAgent().logInfo("Closing listening thread");
->>>>>>> 9462bbb5
+        this.myNetworkListenThread.getServer().getLogAgent().func_98233_a("Closing listening thread");
     }
 
     private void addPendingConnection(NetLoginHandler par1NetLoginHandler) {
