package net.minecraft.server;

import net.minecraft.src.*;

import java.awt.*;
import java.io.File;
import java.io.IOException;
import java.net.Proxy;
import java.security.KeyPair;
import java.text.SimpleDateFormat;
import java.util.ArrayList;
import java.util.Date;
import java.util.List;
import java.util.logging.Level;
import java.util.logging.Logger;

@SuppressWarnings({"FieldCanBeLocal", "UnusedDeclaration"})
public abstract class MinecraftServer implements ICommandSender, Runnable, IPlayerUsage {
    /**
     * Instance of Minecraft Server.
     */
    private static MinecraftServer mcServer;
    private final ISaveFormat anvilConverterForAnvilFile;

    /**
     * The PlayerUsageSnooper instance.
     */
    private final PlayerUsageSnooper usageSnooper = new PlayerUsageSnooper("server", this, func_130071_aq());
    private final File anvilFile;

    /**
     * List of names of players who are online.
     */
    private final List<IUpdatePlayerListBox> playersOnline = new ArrayList<IUpdatePlayerListBox>();
    private final ICommandManager commandManager;
    public final Profiler theProfiler = new Profiler();

    /**
     * The server's hostname.
     */
    private String hostname;

    /**
     * The server's port.
     */
    private int serverPort = -1;

    /**
     * The server world instances.
     */
    public WorldServer[] worldServers;

    /**
     * The ServerConfigurationManager instance.
     */
    private ServerConfigurationManager serverConfigManager;

    /**
     * Indicates whether the server is running or not. Set to false to initiate a shutdown.
     */
    private boolean serverRunning = true;

    /**
     * Indicates to other classes that the server is safely stopped.
     */
    private boolean serverStopped;

    /**
     * Incremented every tick.
     */
    private int tickCounter;
    protected Proxy field_110456_c;

    /**
     * The task the server is currently working on(and will output on outputPercentRemaining).
     */
    public String currentTask;

    /**
     * The percentage of the current task finished so far.
     */
    public int percentDone;

    /**
     * True if the server is in online mode.
     */
    private boolean onlineMode;

    /**
     * True if the server has animals turned on.
     */
    private boolean canSpawnAnimals;
    private boolean canSpawnNPCs;

    /**
     * Indicates whether PvP is active on the server or not.
     */
    private boolean pvpEnabled;

    /**
     * Determines if flight is allowed or not.
     */
    private boolean allowFlight;

    /**
     * The server MOTD string.
     */
    private String motd;

    /**
     * Maximum build height.
     */
    private int buildLimit;
    private long lastSentPacketID;
    private long lastSentPacketSize;
    private long lastReceivedID;
    private long lastReceivedSize;
    public final long[] sentPacketCountArray;
    public final long[] sentPacketSizeArray;
    public final long[] receivedPacketCountArray;
    public final long[] receivedPacketSizeArray;
    public final long[] tickTimeArray;

    /**
     * Stats are [dimension][tick%100] system.nanoTime is stored.
     */
    public long[][] timeOfLastDimensionTick;
    private KeyPair serverKeyPair;

    private String folderName;
    private boolean isDemo;
    private boolean enableBonusChest;

    /**
     * If true, there is no need to save chunks or stop the server, because that is already being done.
     */
    private boolean worldIsBeingDeleted;
    private String texturePack;
    private boolean serverIsRunning;

    /**
     * Set when warned for "Can't keep up", which triggers again after 15 seconds.
     */
    private long timeOfLastWarning;
    private String userMessage;
    private boolean startProfiling;
    private boolean field_104057_T;

    public MinecraftServer(File par1File) {
        this.field_110456_c = Proxy.NO_PROXY;
        this.sentPacketCountArray = new long[100];
        this.sentPacketSizeArray = new long[100];
        this.receivedPacketCountArray = new long[100];
        this.receivedPacketSizeArray = new long[100];
        this.tickTimeArray = new long[100];
        this.texturePack = "";
        mcServer = this;
        this.anvilFile = par1File;
        this.commandManager = new ServerCommandManager();
        this.anvilConverterForAnvilFile = new AnvilSaveConverter(par1File);
        this.registerDispenseBehaviors();
    }

    /**
     * Register all dispense behaviors.
     */
    private void registerDispenseBehaviors() {
        DispenserBehaviors.func_96467_a();
    }

    /**
     * Initialises the server and starts it.
     */
    protected abstract boolean startServer() throws IOException;

    protected void convertMapIfNeeded(String par1Str) {
        if (this.getActiveAnvilConverter().isOldMapFormat(par1Str)) {
<<<<<<< HEAD
            this.logInfo("Converting map!");
=======
            this.getLogAgent().logInfo("Converting map!");
>>>>>>> 9462bbb5
            this.setUserMessage("menu.convertingLevel");
            this.getActiveAnvilConverter().convertMapFormat(par1Str, new ConvertingProgressUpdate(this));
        }
    }

    /**
     * Typically "menu.convertingLevel", "menu.loadingLevel" or others.
     */
    protected synchronized void setUserMessage(String par1Str) {
        this.userMessage = par1Str;
    }

    protected void loadAllWorlds(String par1Str, String par2Str, long par3, WorldType par5WorldType, String par6Str) {
        this.convertMapIfNeeded(par1Str);
        this.setUserMessage("menu.loadingLevel");
        this.worldServers = new WorldServer[3];
        this.timeOfLastDimensionTick = new long[this.worldServers.length][100];
        ISaveHandler var7 = this.anvilConverterForAnvilFile.getSaveLoader(par1Str, true);
        WorldInfo var9 = var7.loadWorldInfo();
        WorldSettings var8;

        if (var9 == null) {
            var8 = new WorldSettings(par3, this.getGameType(), this.canStructuresSpawn(), this.isHardcore(), par5WorldType);
            var8.func_82750_a(par6Str);
        } else {
            var8 = new WorldSettings(var9);
        }

        if (this.enableBonusChest) {
            var8.enableBonusChest();
        }

        for (int var10 = 0; var10 < this.worldServers.length; ++var10) {
            byte var11 = 0;

            if (var10 == 1) {
                var11 = -1;
            }

            if (var10 == 2) {
                var11 = 1;
            }

            if (var10 == 0) {
                if (this.isDemo()) {
                    this.worldServers[var10] = new DemoWorldServer(this, var7, par2Str, var11, this.theProfiler, this.getLogAgent());
                } else {
                    this.worldServers[var10] = new WorldServer(this, var7, par2Str, var11, var8, this.theProfiler, this.getLogAgent());
                }
            } else {
                this.worldServers[var10] = new WorldServerMulti(this, var7, par2Str, var11, var8, this.worldServers[0], this.theProfiler, this.getLogAgent());
            }

            this.worldServers[var10].addWorldAccess(new WorldManager(this, this.worldServers[var10]));

            this.worldServers[var10].getWorldInfo().setGameType(this.getGameType());

            this.serverConfigManager.setPlayerManager(this.worldServers);
        }

        this.setDifficultyForAllWorlds(this.getDifficulty());
        this.initialWorldChunkLoad();
    }

    protected void initialWorldChunkLoad() {
        int var5 = 0;
        this.setUserMessage("menu.generatingTerrain");
        byte var6 = 0;
<<<<<<< HEAD
        this.logInfo("Preparing start region for level " + var6);
=======
        this.getLogAgent().logInfo("Preparing start region for level " + var6);
>>>>>>> 9462bbb5
        WorldServer var7 = this.worldServers[var6];
        ChunkCoordinates var8 = var7.getSpawnPoint();
        long var9 = func_130071_aq();

        for (int var11 = -192; var11 <= 192 && this.isServerRunning(); var11 += 16) {
            for (int var12 = -192; var12 <= 192 && this.isServerRunning(); var12 += 16) {
                long var13 = func_130071_aq();

                if (var13 - var9 > 1000L) {
                    this.outputPercentRemaining("Preparing spawn area", var5 * 100 / 625);
                    var9 = var13;
                }

                ++var5;
                var7.theChunkProviderServer.loadChunk(var8.posX + var11 >> 4, var8.posZ + var12 >> 4);
            }
        }

        this.clearCurrentTask();
    }

    public abstract boolean canStructuresSpawn();

    public abstract EnumGameType getGameType();

    /**
     * Defaults to "1" (Easy) for the dedicated server, defaults to "2" (Normal) on the client.
     */
    public abstract int getDifficulty();

    /**
     * Defaults to false.
     */
    public abstract boolean isHardcore();

    public abstract int getOpPermissionLevel();

    /**
     * Used to display a percent remaining given text and the percentage.
     */
    protected void outputPercentRemaining(String par1Str, int par2) {
        this.currentTask = par1Str;
        this.percentDone = par2;
<<<<<<< HEAD
        this.logInfo(par1Str + ": " + par2 + "%");
=======
        this.getLogAgent().logInfo(par1Str + ": " + par2 + "%");
>>>>>>> 9462bbb5
    }

    /**
     * Set current task to null and set its percentage to 0.
     */
    protected void clearCurrentTask() {
        this.currentTask = null;
        this.percentDone = 0;
    }

    /**
     * par1 indicates if a log message should be output.
     */
    protected void saveAllWorlds(boolean par1) {
        if (!this.worldIsBeingDeleted) {
            WorldServer[] var2 = this.worldServers;
            int var3 = var2.length;

            for (WorldServer var5 : var2) {
                if (var5 != null) {
                    if (!par1) {
<<<<<<< HEAD
                        this.logInfo("Saving chunks for level \'" + var5.getWorldInfo().getWorldName() + "\'/" + var5.provider.getDimensionName());
=======
                        this.getLogAgent().logInfo("Saving chunks for level \'" + var5.getWorldInfo().getWorldName() + "\'/" + var5.provider.getDimensionName());
>>>>>>> 9462bbb5
                    }

                    try {
                        var5.saveAllChunks(true, null);
                    } catch (MinecraftException var7) {
                        this.getLogAgent().logWarning(var7.getMessage());
                    }
                }
            }
        }
    }

    /**
     * Saves all necessary data as preparation for stopping the server.
     */
    public void stopServer() {
        if (!this.worldIsBeingDeleted) {
<<<<<<< HEAD
            this.logInfo("Stopping server");
=======
            this.getLogAgent().logInfo("Stopping server");
>>>>>>> 9462bbb5

            if (this.getNetworkThread() != null) {
                this.getNetworkThread().stopListening();
            }

            if (this.serverConfigManager != null) {
<<<<<<< HEAD
                this.logInfo("Saving players");
=======
                this.getLogAgent().logInfo("Saving players");
>>>>>>> 9462bbb5
                this.serverConfigManager.saveAllPlayerData();
                this.serverConfigManager.removeAllPlayers();
            }

<<<<<<< HEAD
            this.logInfo("Saving worlds");
=======
            this.getLogAgent().logInfo("Saving worlds");
>>>>>>> 9462bbb5
            this.saveAllWorlds(false);

            for (WorldServer var2 : this.worldServers) {
                var2.flush();
            }

            if (this.usageSnooper.isSnooperRunning()) {
                this.usageSnooper.stopSnooper();
            }
        }
    }

    /**
     * "getHostname" is already taken, but both return the hostname.
     */
    public String getServerHostname() {
        return this.hostname;
    }

    public void setHostname(String par1Str) {
        this.hostname = par1Str;
    }

    public boolean isServerRunning() {
        return this.serverRunning;
    }

    /**
     * Sets the serverRunning variable to false, in order to get the server to shut down.
     */
    public void initiateShutdown() {
        this.serverRunning = false;
    }

    public void run() {
        try {
            if (this.startServer()) {
                long var1 = func_130071_aq();

                for (long var50 = 0L; this.serverRunning; this.serverIsRunning = true) {
                    long var5 = func_130071_aq();
                    long var7 = var5 - var1;

                    if (var7 > 2000L && var1 - this.timeOfLastWarning >= 15000L) {
                        this.getLogAgent().logWarning("Can\'t keep up! Did the system time change, or is the server overloaded?");
                        var7 = 2000L;
                        this.timeOfLastWarning = var1;
                    }

                    if (var7 < 0L) {
                        this.getLogAgent().logWarning("Time ran backwards! Did the system time change?");
                        var7 = 0L;
                    }

                    var50 += var7;
                    var1 = var5;

                    if (this.worldServers[0].areAllPlayersAsleep()) {
                        this.tick();
                        var50 = 0L;
                    } else {
                        while (var50 > 50L) {
                            var50 -= 50L;
                            this.tick();
                        }
                    }

                    Thread.sleep(1L);
                }
            } else {
                this.finalTick(null);
            }
        } catch (Throwable var48) {
            var48.printStackTrace();
            this.getLogAgent().logSevereException("Encountered an unexpected exception " + var48.getClass().getSimpleName(), var48);
            CrashReport var2;

            if (var48 instanceof ReportedException) {
                var2 = this.addServerInfoToCrashReport(((ReportedException) var48).getCrashReport());
            } else {
                var2 = this.addServerInfoToCrashReport(new CrashReport("Exception in server tick loop", var48));
            }

            File var3 = new File(new File(this.getDataDirectory(), "crash-reports"), "crash-" + (new SimpleDateFormat("yyyy-MM-dd_HH.mm.ss")).format(new Date()) + "-server.txt");

            if (var2.saveToFile(var3, this.getLogAgent())) {
                this.getLogAgent().logSevere("This crash report has been saved to: " + var3.getAbsolutePath());
            } else {
                this.getLogAgent().logSevere("We were unable to save this crash report to disk.");
            }

            this.finalTick(var2);
        } finally {
            try {
                this.stopServer();
                this.serverStopped = true;
            } catch (Throwable var46) {
                var46.printStackTrace();
            } finally {
                this.systemExitNow();
            }
        }
    }

    protected File getDataDirectory() {
        return new File(".");
    }

    /**
     * Called on exit from the main run() loop.
     */
    protected void finalTick(CrashReport par1CrashReport) {
    }

    /**
     * Directly calls System.exit(0), instantly killing the program.
     */
    protected void systemExitNow() {
    }

    /**
     * Main function called by run() every loop.
     */
    protected void tick() {
        long var1 = System.nanoTime();
        AxisAlignedBB.getAABBPool().cleanPool();
        ++this.tickCounter;

        if (this.startProfiling) {
            this.startProfiling = false;
            this.theProfiler.profilingEnabled = true;
            this.theProfiler.clearProfiling();
        }

        this.theProfiler.startSection("root");
        this.updateTimeLightAndEntities();

        if (this.tickCounter % 900 == 0) {
            this.theProfiler.startSection("save");
            this.serverConfigManager.saveAllPlayerData();
            this.saveAllWorlds(true);
            this.theProfiler.endSection();
        }

        this.theProfiler.startSection("tallying");
        this.tickTimeArray[this.tickCounter % 100] = System.nanoTime() - var1;
        this.sentPacketCountArray[this.tickCounter % 100] = Packet.sentID - this.lastSentPacketID;
        this.lastSentPacketID = Packet.sentID;
        this.sentPacketSizeArray[this.tickCounter % 100] = Packet.sentSize - this.lastSentPacketSize;
        this.lastSentPacketSize = Packet.sentSize;
        this.receivedPacketCountArray[this.tickCounter % 100] = Packet.receivedID - this.lastReceivedID;
        this.lastReceivedID = Packet.receivedID;
        this.receivedPacketSizeArray[this.tickCounter % 100] = Packet.receivedSize - this.lastReceivedSize;
        this.lastReceivedSize = Packet.receivedSize;
        this.theProfiler.endSection();
        this.theProfiler.startSection("snooper");

        if (!this.usageSnooper.isSnooperRunning() && this.tickCounter > 100) {
            this.usageSnooper.startSnooper();
        }

        if (this.tickCounter % 6000 == 0) {
            this.usageSnooper.addMemoryStatsToSnooper();
        }

        this.theProfiler.endSection();
        this.theProfiler.endSection();
    }

    public void updateTimeLightAndEntities() {
        this.theProfiler.startSection("levels");
        int var1;

        for (var1 = 0; var1 < this.worldServers.length; ++var1) {
            long var2 = System.nanoTime();

            if (var1 == 0 || this.getAllowNether()) {
                WorldServer var4 = this.worldServers[var1];
                this.theProfiler.startSection(var4.getWorldInfo().getWorldName());
                this.theProfiler.startSection("pools");
                var4.getWorldVec3Pool().clear();
                this.theProfiler.endSection();

                if (this.tickCounter % 20 == 0) {
                    this.theProfiler.startSection("timeSync");
                    this.serverConfigManager.sendPacketToAllPlayersInDimension(new Packet4UpdateTime(var4.getTotalWorldTime(), var4.getWorldTime(), var4.getGameRules().getGameRuleBooleanValue("doDaylightCycle")), var4.provider.dimensionId);
                    this.theProfiler.endSection();
                }

                this.theProfiler.startSection("tick");
                CrashReport var6;

                try {
                    var4.tick();
                } catch (Throwable var8) {
                    var6 = CrashReport.makeCrashReport(var8, "Exception ticking world");
                    var4.addWorldInfoToCrashReport(var6);
                    throw new ReportedException(var6);
                }

                try {
                    var4.updateEntities();
                } catch (Throwable var7) {
                    var6 = CrashReport.makeCrashReport(var7, "Exception ticking world entities");
                    var4.addWorldInfoToCrashReport(var6);
                    throw new ReportedException(var6);
                }

                this.theProfiler.endSection();
                this.theProfiler.startSection("tracker");
                var4.getEntityTracker().updateTrackedEntities();
                this.theProfiler.endSection();
                this.theProfiler.endSection();
            }

            this.timeOfLastDimensionTick[var1][this.tickCounter % 100] = System.nanoTime() - var2;
        }

        this.theProfiler.endStartSection("connection");
        this.getNetworkThread().handleNetworkListenThread();
        this.theProfiler.endStartSection("players");
        this.serverConfigManager.onTick();
        this.theProfiler.endStartSection("tickables");

        for (var1 = 0; var1 < this.playersOnline.size(); ++var1) {
            (this.playersOnline.get(var1)).update();
        }

        this.theProfiler.endSection();
    }

    public boolean getAllowNether() {
        return true;
    }

    public void func_82010_a(IUpdatePlayerListBox par1IUpdatePlayerListBox) {
        this.playersOnline.add(par1IUpdatePlayerListBox);
    }

    public static void main(String[] par0ArrayOfStr) {
        StatList.nopInit();
        ILogAgent var1 = null;

        try {
            boolean var2 = !GraphicsEnvironment.isHeadless();
            String var3 = null;
            String var4 = ".";
            String var5 = null;
            boolean var6 = false;
            boolean var7 = false;
            int var8 = -1;

            for (int var9 = 0; var9 < par0ArrayOfStr.length; ++var9) {
                String var10 = par0ArrayOfStr[var9];
                String var11 = var9 == par0ArrayOfStr.length - 1 ? null : par0ArrayOfStr[var9 + 1];
                boolean var12 = false;

                if (var10.equals("--port") && var11 != null) {
                    var12 = true;

                    try {
                        var8 = Integer.parseInt(var11);
                    } catch (NumberFormatException ignored) {

                    }
                } else if (var10.equals("--demo")) {
                    var6 = true;
                } else if (var10.equals("--bonusChest")) {
                    var7 = true;
                }

                if (var12) {
                    ++var9;
                }
            }

            DedicatedServer var16 = new DedicatedServer(new File(var4));
            var1 = var16.getLogAgent();

            if (var5 != null) {
                var16.setFolderName(var5);
            }

            if (var8 >= 0) {
                var16.setServerPort(var8);
            }

            if (var6) {
                var16.setDemo(true);
            }

            if (var7) {
                var16.canCreateBonusChest(true);
            }

            var16.startServerThread();
            Runtime.getRuntime().addShutdownHook(new ThreadDedicatedServer(var16));
        } catch (Exception var15) {
            if (var1 != null) {
                var1.logSevereException("Failed to start the minecraft server", var15);
            } else {
                Logger.getAnonymousLogger().log(Level.SEVERE, "Failed to start the minecraft server", var15);
            }
        }
    }

    public void startServerThread() {
        (new ThreadMinecraftServer(this, "Server thread")).start();
    }

    /**
     * Returns a File object from the specified string.
     */
    public File getFile(String par1Str) {
        return new File(this.getDataDirectory(), par1Str);
    }

    /**
     * Logs the message with a level of INFO.
     */
    public void logInfo(String par1Str) {
<<<<<<< HEAD
        this.getLogAgent().func_98233_a("[Minecraft]" + par1Str);
    }

    public void minetweakInfo(String par1Str) {
        this.getLogAgent().func_98233_a("[Minetweak] " + par1Str);
=======
        this.getLogAgent().logInfo(par1Str);
>>>>>>> 9462bbb5
    }

    /**
     * Logs the message with a level of WARN.
     */
    public void logWarning(String par1Str) {
        this.getLogAgent().logWarning(par1Str);
    }

    /**
     * Gets the worldServer by the given dimension.
     */
    public WorldServer worldServerForDimension(int par1) {
        return par1 == -1 ? this.worldServers[1] : (par1 == 1 ? this.worldServers[2] : this.worldServers[0]);
    }

    /**
     * Returns the server's hostname.
     */
    public String getHostname() {
        return this.hostname;
    }

    /**
     * Never used, but "getServerPort" is already taken.
     */
    public int getPort() {
        return this.serverPort;
    }

    /**
     * Returns the server message of the day
     */
    public String getMotd() {
        return this.motd;
    }

    /**
     * Returns the server's Minecraft version as string.
     */
    public String getMinecraftVersion() {
        return "1.6.1";
    }

    /**
     * Returns the number of players currently on the server.
     */
    public int getCurrentPlayerCount() {
        return this.serverConfigManager.getCurrentPlayerCount();
    }

    /**
     * Returns the maximum number of players allowed on the server.
     */
    public int getMaxPlayers() {
        return this.serverConfigManager.getMaxPlayers();
    }

    /**
     * Returns an array of the usernames of all the connected players.
     */
    public String[] getAllUsernames() {
        return this.serverConfigManager.getAllUsernames();
    }

    /**
     * Used by RCon's Query in the form of "MajorServerMod 1.2.3: MyPlugin 1.3; AnotherPlugin 2.1; AndSoForth 1.0".
     */
    public String getPlugins() {
        return "";
    }

    /**
     * Handle a command received by an RCon instance
     */
    public String handleRConCommand(String par1Str) {
        RConConsoleSource.instance.resetLog();
        this.commandManager.executeCommand(RConConsoleSource.instance, par1Str);
        return RConConsoleSource.instance.getLogContents();
    }

    /**
     * Returns true if debugging is enabled, false otherwise.
     */
    public boolean isDebuggingEnabled() {
        return false;
    }

    /**
     * Logs the error message with a level of SEVERE.
     */
    public void logSevere(String par1Str) {
        this.getLogAgent().logSevere(par1Str);
    }

    /**
     * If isDebuggingEnabled(), logs the message with a level of INFO.
     */
    public void logDebug(String par1Str) {
        if (this.isDebuggingEnabled()) {
<<<<<<< HEAD
            this.logInfo(par1Str);
=======
            this.getLogAgent().logInfo(par1Str);
>>>>>>> 9462bbb5
        }
    }

    public String getServerModName() {
        return "minetweak";
    }

    /**
     * Adds the server info, including from theWorldServer, to the crash report.
     */
    public CrashReport addServerInfoToCrashReport(CrashReport par1CrashReport) {
        par1CrashReport.func_85056_g().addCrashSectionCallable("Profiler Position", new CallableIsServerModded(this));

        if (this.worldServers != null && this.worldServers.length > 0 && this.worldServers[0] != null) {
            par1CrashReport.func_85056_g().addCrashSectionCallable("Vec3 Pool Size", new CallableServerProfiler(this));
        }

        if (this.serverConfigManager != null) {
            par1CrashReport.func_85056_g().addCrashSectionCallable("Player Count", new CallableServerMemoryStats(this));
        }

        return par1CrashReport;
    }

    /**
     * If par2Str begins with /, then it searches for commands, otherwise it returns players.
     */
    public List<CharSequence> getPossibleCompletions(ICommandSender par1ICommandSender, String par2Str) {
        ArrayList<CharSequence> var3 = new ArrayList<CharSequence>();

        if (par2Str.startsWith("/")) {
            par2Str = par2Str.substring(1);
            boolean var10 = !par2Str.contains(" ");
            List var11 = this.commandManager.getPossibleCommands(par1ICommandSender, par2Str);

            if (var11 != null) {
                for (Object aVar11 : var11) {
                    String var13 = (String) aVar11;

                    if (var10) {
                        var3.add("/" + var13);
                    } else {
                        var3.add(var13);
                    }
                }
            }

            return var3;
        } else {
            String[] var4 = par2Str.split(" ", -1);
            String var5 = var4[var4.length - 1];
            String[] var6 = this.serverConfigManager.getAllUsernames();
            int var7 = var6.length;

            for (String var9 : var6) {
                if (CommandBase.doesStringStartWith(var5, var9)) {
                    var3.add(var9);
                }
            }

            return var3;
        }
    }

    /**
     * Gets mcServer.
     */
    public static MinecraftServer getServer() {
        return mcServer;
    }

    /**
     * Gets the name of this command sender (usually username, but possibly "Rcon")
     */
    public String getCommandSenderName() {
        return "Server";
    }

    public void func_110122_a(ChatMessageComponent par1ChatMessageComponent) {
<<<<<<< HEAD
        this.logInfo(par1ChatMessageComponent.toString());
=======
        this.getLogAgent().logInfo(par1ChatMessageComponent.toString());
>>>>>>> 9462bbb5
    }

    /**
     * Returns true if the command sender is allowed to use the given command.
     */
    public boolean canCommandSenderUseCommand(int par1, String par2Str) {
        return true;
    }

    public ICommandManager getCommandManager() {
        return this.commandManager;
    }

    /**
     * Gets KeyPair instanced in MinecraftServer.
     */
    public KeyPair getKeyPair() {
        return this.serverKeyPair;
    }

    /**
     * Gets serverPort.
     */
    public int getServerPort() {
        return this.serverPort;
    }

    public void setServerPort(int par1) {
        this.serverPort = par1;
    }

    public String getFolderName() {
        return this.folderName;
    }

    public void setFolderName(String par1Str) {
        this.folderName = par1Str;
    }

    public void setKeyPair(KeyPair par1KeyPair) {
        this.serverKeyPair = par1KeyPair;
    }

    public void setDifficultyForAllWorlds(int par1) {
        for (WorldServer var3 : this.worldServers) {
            if (var3 != null) {
                if (var3.getWorldInfo().isHardcoreModeEnabled()) {
                    var3.difficultySetting = 3;
                    var3.setAllowedSpawnTypes(true, true);
                } else {
                    var3.difficultySetting = par1;
                    var3.setAllowedSpawnTypes(this.allowSpawnMonsters(), this.canSpawnAnimals);
                }
            }
        }
    }

    protected boolean allowSpawnMonsters() {
        return true;
    }

    /**
     * Gets whether this is a demo or not.
     */
    public boolean isDemo() {
        return this.isDemo;
    }

    /**
     * Sets whether this is a demo or not.
     */
    public void setDemo(boolean par1) {
        this.isDemo = par1;
    }

    public void canCreateBonusChest(boolean par1) {
        this.enableBonusChest = par1;
    }

    public ISaveFormat getActiveAnvilConverter() {
        return this.anvilConverterForAnvilFile;
    }

    /**
     * WARNING : directly calls
     * getActiveAnvilConverter().deleteWorldDirectory(theWorldServer[0].getSaveHandler().getWorldDirectoryName());
     */
    public void deleteWorldAndStopServer() {
        this.worldIsBeingDeleted = true;
        this.getActiveAnvilConverter().flushCache();

        for (WorldServer var2 : this.worldServers) {
            if (var2 != null) {
                var2.flush();
            }
        }

        this.getActiveAnvilConverter().deleteWorldDirectory(this.worldServers[0].getSaveHandler().getWorldDirectoryName());
        this.initiateShutdown();
    }

    public String getTexturePack() {
        return this.texturePack;
    }

    public void setTexturePack(String par1Str) {
        this.texturePack = par1Str;
    }

    public void addServerStatsToSnooper(PlayerUsageSnooper par1PlayerUsageSnooper) {
        par1PlayerUsageSnooper.addData("whitelist_enabled", false);
        par1PlayerUsageSnooper.addData("whitelist_count", 0);
        par1PlayerUsageSnooper.addData("players_current", this.getCurrentPlayerCount());
        par1PlayerUsageSnooper.addData("players_max", this.getMaxPlayers());
        par1PlayerUsageSnooper.addData("players_seen", this.serverConfigManager.getAvailablePlayerDat().length);
        par1PlayerUsageSnooper.addData("uses_auth", this.onlineMode);
        par1PlayerUsageSnooper.addData("run_time", (func_130071_aq() - par1PlayerUsageSnooper.func_130105_g()) / 60L * 1000L);
        par1PlayerUsageSnooper.addData("avg_tick_ms", (int) (MathHelper.average(this.tickTimeArray) * 1.0E-6D));
        par1PlayerUsageSnooper.addData("avg_sent_packet_count", (int) MathHelper.average(this.sentPacketCountArray));
        par1PlayerUsageSnooper.addData("avg_sent_packet_size", (int) MathHelper.average(this.sentPacketSizeArray));
        par1PlayerUsageSnooper.addData("avg_rec_packet_count", (int) MathHelper.average(this.receivedPacketCountArray));
        par1PlayerUsageSnooper.addData("avg_rec_packet_size", (int) MathHelper.average(this.receivedPacketSizeArray));
        int var2 = 0;

        for (WorldServer worldServer : this.worldServers) {
            if (worldServer != null) {
                WorldInfo var5 = worldServer.getWorldInfo();
                par1PlayerUsageSnooper.addData("world[" + var2 + "][dimension]", worldServer.provider.dimensionId);
                par1PlayerUsageSnooper.addData("world[" + var2 + "][mode]", var5.getGameType());
                par1PlayerUsageSnooper.addData("world[" + var2 + "][difficulty]", worldServer.difficultySetting);
                par1PlayerUsageSnooper.addData("world[" + var2 + "][hardcore]", var5.isHardcoreModeEnabled());
                par1PlayerUsageSnooper.addData("world[" + var2 + "][generator_name]", var5.getTerrainType().getWorldTypeName());
                par1PlayerUsageSnooper.addData("world[" + var2 + "][generator_version]", var5.getTerrainType().getGeneratorVersion());
                par1PlayerUsageSnooper.addData("world[" + var2 + "][height]", this.buildLimit);
                par1PlayerUsageSnooper.addData("world[" + var2 + "][chunks_loaded]", worldServer.getChunkProvider().getLoadedChunkCount());
                ++var2;
            }
        }

        par1PlayerUsageSnooper.addData("worlds", var2);
    }

    public void addServerTypeToSnooper(PlayerUsageSnooper par1PlayerUsageSnooper) {
        par1PlayerUsageSnooper.addData("server_brand", this.getServerModName());
        par1PlayerUsageSnooper.addData("dedicated", this.isDedicatedServer());
    }

    /**
     * Returns whether snooping is enabled or not.
     */
    public boolean isSnooperEnabled() {
        return true;
    }

    /**
     * This is checked to be 16 upon receiving the packet, otherwise the packet is ignored.
     */
    public int textureSize() {
        return 16;
    }

    public abstract boolean isDedicatedServer();

    public boolean isServerInOnlineMode() {
        return this.onlineMode;
    }

    public void setOnlineMode(boolean par1) {
        this.onlineMode = par1;
    }

    public boolean getCanSpawnAnimals() {
        return this.canSpawnAnimals;
    }

    public void setCanSpawnAnimals(boolean par1) {
        this.canSpawnAnimals = par1;
    }

    public boolean getCanSpawnNPCs() {
        return this.canSpawnNPCs;
    }

    public void setCanSpawnNPCs(boolean par1) {
        this.canSpawnNPCs = par1;
    }

    public boolean isPVPEnabled() {
        return this.pvpEnabled;
    }

    public void setAllowPvp(boolean par1) {
        this.pvpEnabled = par1;
    }

    public boolean isFlightAllowed() {
        return this.allowFlight;
    }

    public void setAllowFlight(boolean par1) {
        this.allowFlight = par1;
    }

    /**
     * Return whether command blocks are enabled.
     */
    public abstract boolean isCommandBlockEnabled();

    public String getMOTD() {
        return this.motd;
    }

    public void setMOTD(String par1Str) {
        this.motd = par1Str;
    }

    public int getBuildLimit() {
        return this.buildLimit;
    }

    public void setBuildLimit(int par1) {
        this.buildLimit = par1;
    }

    public boolean isServerStopped() {
        return this.serverStopped;
    }

    public ServerConfigurationManager getConfigurationManager() {
        return this.serverConfigManager;
    }

    public void setConfigurationManager(ServerConfigurationManager par1ServerConfigurationManager) {
        this.serverConfigManager = par1ServerConfigurationManager;
    }

    /**
     * Sets the game type for all worlds.
     */
    public void setGameType(EnumGameType par1EnumGameType) {
        for (int var2 = 0; var2 < this.worldServers.length; ++var2) {
            getServer().worldServers[var2].getWorldInfo().setGameType(par1EnumGameType);
        }
    }

    public abstract NetworkListenThread getNetworkThread();

    /**
     * On dedicated does nothing. On integrated, sets commandsAllowedForAll, gameType and allows external connections.
     */
    public abstract String shareToLAN(EnumGameType var1, boolean var2);

    public int getTickCounter() {
        return this.tickCounter;
    }

    public void enableProfiling() {
        this.startProfiling = true;
    }

    /**
     * Return the position for this command sender.
     */
    public ChunkCoordinates getCommandSenderPosition() {
        return new ChunkCoordinates(0, 0, 0);
    }

    public World func_130014_f_() {
        return this.worldServers[0];
    }

    /**
     * Return the spawn protection area's size.
     */
    public int getSpawnProtectionSize() {
        return 16;
    }

    public boolean func_96290_a(World par1World, int par2, int par3, int par4, EntityPlayer par5EntityPlayer) {
        return false;
    }

    public abstract ILogAgent getLogAgent();

    public void func_104055_i(boolean par1) {
        this.field_104057_T = par1;
    }

    public boolean func_104056_am() {
        return this.field_104057_T;
    }

    public Proxy func_110454_ao() {
        return this.field_110456_c;
    }

    public static long func_130071_aq() {
        return System.currentTimeMillis();
    }

    /**
     * Gets the current player count, maximum player count, and player entity list.
     */
    public static ServerConfigurationManager getServerConfigurationManager(MinecraftServer par0MinecraftServer) {
        return par0MinecraftServer.serverConfigManager;
    }
}<|MERGE_RESOLUTION|>--- conflicted
+++ resolved
@@ -175,11 +175,7 @@
 
     protected void convertMapIfNeeded(String par1Str) {
         if (this.getActiveAnvilConverter().isOldMapFormat(par1Str)) {
-<<<<<<< HEAD
-            this.logInfo("Converting map!");
-=======
-            this.getLogAgent().logInfo("Converting map!");
->>>>>>> 9462bbb5
+            this.getLogAgent().func_98233_a("Converting map!");
             this.setUserMessage("menu.convertingLevel");
             this.getActiveAnvilConverter().convertMapFormat(par1Str, new ConvertingProgressUpdate(this));
         }
@@ -248,11 +244,7 @@
         int var5 = 0;
         this.setUserMessage("menu.generatingTerrain");
         byte var6 = 0;
-<<<<<<< HEAD
-        this.logInfo("Preparing start region for level " + var6);
-=======
-        this.getLogAgent().logInfo("Preparing start region for level " + var6);
->>>>>>> 9462bbb5
+        this.getLogAgent().func_98233_a("Preparing start region for level " + var6);
         WorldServer var7 = this.worldServers[var6];
         ChunkCoordinates var8 = var7.getSpawnPoint();
         long var9 = func_130071_aq();
@@ -288,7 +280,7 @@
      */
     public abstract boolean isHardcore();
 
-    public abstract int getOpPermissionLevel();
+    public abstract int func_110455_j();
 
     /**
      * Used to display a percent remaining given text and the percentage.
@@ -296,11 +288,7 @@
     protected void outputPercentRemaining(String par1Str, int par2) {
         this.currentTask = par1Str;
         this.percentDone = par2;
-<<<<<<< HEAD
-        this.logInfo(par1Str + ": " + par2 + "%");
-=======
-        this.getLogAgent().logInfo(par1Str + ": " + par2 + "%");
->>>>>>> 9462bbb5
+        this.getLogAgent().func_98233_a(par1Str + ": " + par2 + "%");
     }
 
     /**
@@ -322,17 +310,13 @@
             for (WorldServer var5 : var2) {
                 if (var5 != null) {
                     if (!par1) {
-<<<<<<< HEAD
-                        this.logInfo("Saving chunks for level \'" + var5.getWorldInfo().getWorldName() + "\'/" + var5.provider.getDimensionName());
-=======
-                        this.getLogAgent().logInfo("Saving chunks for level \'" + var5.getWorldInfo().getWorldName() + "\'/" + var5.provider.getDimensionName());
->>>>>>> 9462bbb5
+                        this.getLogAgent().func_98233_a("Saving chunks for level \'" + var5.getWorldInfo().getWorldName() + "\'/" + var5.provider.getDimensionName());
                     }
 
                     try {
                         var5.saveAllChunks(true, null);
                     } catch (MinecraftException var7) {
-                        this.getLogAgent().logWarning(var7.getMessage());
+                        this.getLogAgent().func_98236_b(var7.getMessage());
                     }
                 }
             }
@@ -344,31 +328,19 @@
      */
     public void stopServer() {
         if (!this.worldIsBeingDeleted) {
-<<<<<<< HEAD
-            this.logInfo("Stopping server");
-=======
-            this.getLogAgent().logInfo("Stopping server");
->>>>>>> 9462bbb5
+            this.getLogAgent().func_98233_a("Stopping server");
 
             if (this.getNetworkThread() != null) {
                 this.getNetworkThread().stopListening();
             }
 
             if (this.serverConfigManager != null) {
-<<<<<<< HEAD
-                this.logInfo("Saving players");
-=======
-                this.getLogAgent().logInfo("Saving players");
->>>>>>> 9462bbb5
+                this.getLogAgent().func_98233_a("Saving players");
                 this.serverConfigManager.saveAllPlayerData();
                 this.serverConfigManager.removeAllPlayers();
             }
 
-<<<<<<< HEAD
-            this.logInfo("Saving worlds");
-=======
-            this.getLogAgent().logInfo("Saving worlds");
->>>>>>> 9462bbb5
+            this.getLogAgent().func_98233_a("Saving worlds");
             this.saveAllWorlds(false);
 
             for (WorldServer var2 : this.worldServers) {
@@ -413,13 +385,13 @@
                     long var7 = var5 - var1;
 
                     if (var7 > 2000L && var1 - this.timeOfLastWarning >= 15000L) {
-                        this.getLogAgent().logWarning("Can\'t keep up! Did the system time change, or is the server overloaded?");
+                        this.getLogAgent().func_98236_b("Can\'t keep up! Did the system time change, or is the server overloaded?");
                         var7 = 2000L;
                         this.timeOfLastWarning = var1;
                     }
 
                     if (var7 < 0L) {
-                        this.getLogAgent().logWarning("Time ran backwards! Did the system time change?");
+                        this.getLogAgent().func_98236_b("Time ran backwards! Did the system time change?");
                         var7 = 0L;
                     }
 
@@ -690,22 +662,14 @@
      * Logs the message with a level of INFO.
      */
     public void logInfo(String par1Str) {
-<<<<<<< HEAD
-        this.getLogAgent().func_98233_a("[Minecraft]" + par1Str);
-    }
-
-    public void minetweakInfo(String par1Str) {
-        this.getLogAgent().func_98233_a("[Minetweak] " + par1Str);
-=======
-        this.getLogAgent().logInfo(par1Str);
->>>>>>> 9462bbb5
+        this.getLogAgent().func_98233_a(par1Str);
     }
 
     /**
      * Logs the message with a level of WARN.
      */
     public void logWarning(String par1Str) {
-        this.getLogAgent().logWarning(par1Str);
+        this.getLogAgent().func_98236_b(par1Str);
     }
 
     /**
@@ -799,11 +763,7 @@
      */
     public void logDebug(String par1Str) {
         if (this.isDebuggingEnabled()) {
-<<<<<<< HEAD
-            this.logInfo(par1Str);
-=======
-            this.getLogAgent().logInfo(par1Str);
->>>>>>> 9462bbb5
+            this.getLogAgent().func_98233_a(par1Str);
         }
     }
 
@@ -883,11 +843,7 @@
     }
 
     public void func_110122_a(ChatMessageComponent par1ChatMessageComponent) {
-<<<<<<< HEAD
-        this.logInfo(par1ChatMessageComponent.toString());
-=======
-        this.getLogAgent().logInfo(par1ChatMessageComponent.toString());
->>>>>>> 9462bbb5
+        this.getLogAgent().func_98233_a(par1ChatMessageComponent.toString());
     }
 
     /**
